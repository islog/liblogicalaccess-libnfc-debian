/**
 * \file nfcreaderunit.cpp
 * \author Maxime C. <maxime-dev@islog.com>
 * \brief NFC reader unit.
 */

#include "nfcreaderunit.hpp"

#include <iostream>
#include <iomanip>
#include <sstream>

#include "logicalaccess/dynlibrary/librarymanager.hpp"
#include "logicalaccess/dynlibrary/idynlibrary.hpp"
#include "logicalaccess/myexception.hpp"
#include "logicalaccess/settings.hpp"

#include "logicalaccess/bufferhelper.hpp"
#include "nfcreaderprovider.hpp"
#include "logicalaccess/cards/chip.hpp"
#include <boost/filesystem.hpp>
#include <boost/property_tree/ptree.hpp>
#include <boost/date_time.hpp>
#include <boost/property_tree/xml_parser.hpp>
#include <thread>
#include "readercardadapters/nfcreadercardadapter.hpp"
#include "nfcdatatransport.hpp"
#include "commands/mifarenfccommands.hpp"
#include "commands/desfireev1iso7816commands.hpp"
#include "commands/desfireiso7816resultchecker.hpp"
#include "iso7816resultchecker.hpp"

namespace logicalaccess
{
	// Reader unit code for card detection based on libfreefare project

	#define NXP_MANUFACTURER_CODE 0x04
	#define MAX_CANDIDATES 16

#ifndef _WIN64
	struct supported_tag {
		const char *card_type;
		uint8_t modulation_type;
		uint8_t SAK;
		uint8_t ATS_min_length;
		uint8_t ATS_compare_length;
		uint8_t ATS[5];
		bool(*check_tag_on_reader) (nfc_device *, nfc_iso14443a_info);
	};

	struct supported_tag supported_tags[] = {
		{ "FeliCA", NMT_FELICA, 0x00, 0, 0, { 0x00 }, NULL }, // FeliCA
		{ "Mifare1K", NMT_ISO14443A, 0x08, 0, 0, { 0x00 }, NULL }, // Mifare Classic 1k
		{ "Mifare1K", NMT_ISO14443A, 0x28, 0, 0, { 0x00 }, NULL }, // Mifare Classic 1k (Emulated)
		{ "Mifare1K", NMT_ISO14443A, 0x68, 0, 0, { 0x00 }, NULL }, // Mifare Classic 1k (Emulated)
		{ "Mifare1K", NMT_ISO14443A, 0x88, 0, 0, { 0x00 }, NULL }, // Infineon Mifare Classic 1k
		{ "Mifare4K", NMT_ISO14443A, 0x18, 0, 0, { 0x00 }, NULL }, // Mifare Classic 4k
		{ "Mifare4K", NMT_ISO14443A, 0x38, 0, 0, { 0x00 }, NULL }, // Mifare Classic 4k (Emulated)
		{ "DESFireEV1", NMT_ISO14443A, 0x20, 5, 4, { 0x75, 0x77, 0x81, 0x02 /*, 0xXX */ }, NULL }, // Mifare DESFire
		{ "DESFireEV1", NMT_ISO14443A, 0x60, 4, 3, { 0x78, 0x33, 0x88 /*, 0xXX */ }, NULL }, // Cyanogenmod card emulation
		{ "DESFireEV1", NMT_ISO14443A, 0x60, 4, 3, { 0x78, 0x80, 0x70 /*, 0xXX */ }, NULL }, // Android HCE
		//{ "MifareUltralightC", NMT_ISO14443A, 0x00, 0, 0, { 0x00 }, is_mifare_ultralightc_on_reader }, // Mifare UltraLightC
		{ "MifareUltralight", NMT_ISO14443A, 0x00, 0, 0, { 0x00 }, NULL }, // Mifare UltraLight
	};
#endif

    NFCReaderUnit::NFCReaderUnit(const std::string& name):
        ReaderUnit(),
#ifndef _WIN64
        d_device(NULL),
#endif
        d_name(name),
        d_connectedName(name),
        d_chip_connected(false)
	{
        d_readerUnitConfig.reset(new NFCReaderUnitConfiguration());
        setDefaultReaderCardAdapter(std::shared_ptr<NFCReaderCardAdapter>(new NFCReaderCardAdapter()));

        std::shared_ptr<NFCDataTransport> dataTransport(new NFCDataTransport());
        setDataTransport(dataTransport);
        d_card_type = "UNKNOWN";

        try
        {
            boost::property_tree::ptree pt;
            read_xml((boost::filesystem::current_path().string() + "/NFCReaderUnit.config"), pt);
            d_card_type = pt.get("config.cardType", "UNKNOWN");
        }
        catch (...) {}
    }

    NFCReaderUnit::~NFCReaderUnit()
    {
        disconnectFromReader();
    }

    std::string NFCReaderUnit::getName() const
    {
		return d_name;
    }

    std::string NFCReaderUnit::getConnectedName()
    {
		return d_connectedName;
    }

    void NFCReaderUnit::setCardType(std::string cardType)
    {
        d_card_type = cardType;
    }

    bool NFCReaderUnit::waitInsertion(unsigned int maxwait)
    {
        bool inserted = false;

		if (Settings::getInstance()->SeeWaitInsertionLog)
		{
			LOG(LogLevel::INFOS) << "Waiting card insertion...";
		}

<<<<<<< HEAD
        if (d_device != NULL)
=======
#ifndef _WIN64
		if (d_device != NULL)
>>>>>>> 293127ff
		{
			boost::posix_time::ptime currentDate = boost::posix_time::second_clock::local_time();
			boost::posix_time::ptime maxDate = currentDate + boost::posix_time::milliseconds(maxwait);

			while (!inserted && currentDate < maxDate)
			{
				refreshChipList();
				if (d_chips.size() != 0)
				{
					d_insertedChip = d_chips.cbegin()->first;
					inserted = true;
				}
				else
				{
					currentDate = boost::posix_time::second_clock::local_time();
					std::this_thread::sleep_for(std::chrono::milliseconds(50));
				}
			}
		}
<<<<<<< HEAD
        else
        {
            THROW_EXCEPTION_WITH_LOG(LibLogicalAccessException,
                                     "No underlying libnfc reader associated with this object.");
        }
=======
#endif
>>>>>>> 293127ff

        return inserted;
    }

    bool NFCReaderUnit::waitRemoval(unsigned int maxwait)
    {
        LOG(DEBUGS) << "Waiting for card removal.";
        bool removed = false;

		if (d_insertedChip)
		{
#ifndef _WIN64
			if (d_chips.find(d_insertedChip) != d_chips.end())
			{
                // We check whether we can connect to a card or not.
                boost::posix_time::ptime currentDate = boost::posix_time::second_clock::local_time();
				boost::posix_time::ptime maxDate = currentDate + boost::posix_time::milliseconds(maxwait);

				while (!removed && currentDate < maxDate)
				{
                    // Call to nfc_initiator_deselect_target() (in disconnect()) causes
                    // nfc_initiator_target_is_present() to return false.
                    /*
                    nfc_target target = d_chips[d_insertedChip];
					removed = (nfc_initiator_target_is_present(d_device, &target) != NFC_SUCCESS);
                    */

                    // We attempt to connect. If we failed to connect, that means the card
                    // has been removed.
                    removed = !connect();
					if (!removed)
					{
						currentDate = boost::posix_time::second_clock::local_time();
						std::this_thread::sleep_for(std::chrono::milliseconds(50));
					}
                    else
                    {
                        //disconnect();
                    }
				}
			}
			else
			{
				removed = true;
			}
#endif
		}
		else
		{
			removed = true;
		}

        return removed;
    }

#ifndef _WIN64
	std::string NFCReaderUnit::getCardTypeFromTarget(nfc_target target)
	{
		bool found = false;
		struct supported_tag *tag_info;

		/* Ensure the target is supported */
		for (size_t i = 0; i < sizeof(supported_tags) / sizeof(struct supported_tag); i++)
		{
			if (target.nm.nmt != supported_tags[i].modulation_type)
				continue;

			if (target.nm.nmt == NMT_FELICA)
			{
				tag_info = &(supported_tags[i]);
				found = true;
				break;
			}
			if ((target.nm.nmt == NMT_ISO14443A) && ((target.nti.nai.szUidLen == 4) || (target.nti.nai.abtUid[0] == NXP_MANUFACTURER_CODE)) &&
				(target.nti.nai.btSak == supported_tags[i].SAK) &&
				(!supported_tags[i].ATS_min_length || ((target.nti.nai.szAtsLen >= supported_tags[i].ATS_min_length) &&
				(0 == memcmp(target.nti.nai.abtAts, supported_tags[i].ATS, supported_tags[i].ATS_compare_length)))) &&
				((supported_tags[i].check_tag_on_reader == NULL) ||
				supported_tags[i].check_tag_on_reader(d_device, target.nti.nai)))
			{
				tag_info = &(supported_tags[i]);
				found = true;
				break;
			}
		}

		if (tag_info != NULL)
			return tag_info->card_type;

		return "";
	}
#endif

    bool NFCReaderUnit::connect()
    {
		if (isConnected())
		{
			LOG(LogLevel::ERRORS) << EXCEPTION_MSG_CONNECTED;
            disconnect();
		}

		bool connected = d_chip_connected = false;

#ifndef _WIN64
		if (d_insertedChip && d_chips.find(d_insertedChip) != d_chips.end())
		{
			if (d_chips[d_insertedChip].nm.nmt == NMT_ISO14443A)
			{
				nfc_target pnti;
				nfc_modulation modulation;
				modulation.nmt = NMT_ISO14443A;
				modulation.nbr = NBR_106;

				if (nfc_initiator_select_passive_target(d_device,
                                                        modulation,
                                                        d_chips[d_insertedChip].nti.nai.abtUid,
                                                        d_chips[d_insertedChip].nti.nai.szUidLen,
                                                        &pnti) >= 0)
				{
                    LOG(DEBUGS) << "Selected passive target.";
					d_chip_connected = connected = true;
				}
			}
		}
#endif

		return connected;
    }

    void NFCReaderUnit::disconnect()
    {
#ifndef _WIN64
		if (d_insertedChip && d_chips.find(d_insertedChip) != d_chips.end())
		{
			if (d_chips[d_insertedChip].nm.nmt == NMT_ISO14443A)
			{
                LOG(DEBUGS) << "Deselecting target";
				nfc_initiator_deselect_target(d_device);
                LOG(DEBUGS) << "Target deselected";
			}
		}
<<<<<<< HEAD
=======
#endif

>>>>>>> 293127ff
		d_chip_connected = false;
    }

    std::shared_ptr<Chip> NFCReaderUnit::createChip(std::string type)
    {
        LOG(LogLevel::INFOS) << "Create chip " << type;
        std::shared_ptr<Chip> chip = ReaderUnit::createChip(type);

		if (chip)
		{
			LOG(LogLevel::INFOS) << "Chip (" << chip->getCardType() << ") created, creating other associated objects...";

			std::shared_ptr<ReaderCardAdapter> rca = getDefaultReaderCardAdapter();
			std::shared_ptr<Commands> commands;
			std::shared_ptr<ResultChecker> resultChecker(new ISO7816ResultChecker()); // default one

			if (type == "Mifare1K" || type == "Mifare4K" || type == "Mifare")
			{
				commands.reset(new MifareNFCCommands());
			}
			else if (type == "DESFireEV1")
			{
				commands.reset(new DESFireEV1ISO7816Commands());
				resultChecker.reset(new DESFireISO7816ResultChecker());
			}
			else if (type == "DESFire")
			{
				commands.reset(new DESFireISO7816Commands());
				resultChecker.reset(new DESFireISO7816ResultChecker());
			}

			if (rca)
			{
				rca->setResultChecker(resultChecker);
				std::shared_ptr<DataTransport> dt = getDataTransport();
				if (dt)
				{
					LOG(LogLevel::INFOS) << "Data transport forced to a specific one.";
					rca->setDataTransport(dt);
				}

				dt = rca->getDataTransport();
				if (dt)
				{
					dt->setReaderUnit(shared_from_this());
				}
			}

			if (commands)
			{
				commands->setReaderCardAdapter(rca);
				commands->setChip(chip);
				chip->setCommands(commands);
			}

			LOG(LogLevel::INFOS) << "Object creation done.";
		}

        return chip;
    }

    std::shared_ptr<Chip> NFCReaderUnit::getSingleChip()
    {
		std::shared_ptr<Chip> chip = d_insertedChip;
		if (!chip)
		{
			std::vector<std::shared_ptr<Chip> > chips = getChipList();
			if (chips.size() > 0)
				chip = chips.front();
		}
        return chip;
    }

    std::vector<std::shared_ptr<Chip> > NFCReaderUnit::getChipList()
    {
		std::vector<std::shared_ptr<Chip> > v;
#ifndef _WIN64
		for (std::map<std::shared_ptr<Chip>, nfc_target>::iterator it = d_chips.begin(); it != d_chips.end(); ++it)
		{
			v.push_back(it->first);
		}
#endif
		return v;
    }

	void NFCReaderUnit::refreshChipList()
	{
#ifndef _WIN64
		nfc_initiator_init(d_device);

		// Drop the field for a while
		nfc_device_set_property_bool(d_device, NP_ACTIVATE_FIELD, false);

		// Configure the CRC and Parity settings
		nfc_device_set_property_bool(d_device, NP_HANDLE_CRC, true);
		nfc_device_set_property_bool(d_device, NP_HANDLE_PARITY, true);
		nfc_device_set_property_bool(d_device, NP_AUTO_ISO14443_4, true);

		// Enable field so more power consuming cards can power themselves up
		nfc_device_set_property_bool(d_device, NP_ACTIVATE_FIELD, true);

		// Poll for a ISO14443A (MIFARE) tag
		nfc_target candidates[MAX_CANDIDATES];
		int candidates_count;
		nfc_modulation modulation;
		modulation.nmt = NMT_ISO14443A;
		modulation.nbr = NBR_106;
		if ((candidates_count = nfc_initiator_list_passive_targets(d_device, modulation, candidates, MAX_CANDIDATES)) < 0)
			throw new LibLogicalAccessException("ISO14443A nfc_initiator_list_passive_targets error");

		for (int c = 0; c < candidates_count; c++)
		{
			std::string ctype = getCardTypeFromTarget(candidates[c]);
			if (ctype != "")
			{
				std::shared_ptr<Chip> chip = createChip(ctype);
				if (chip)
				{
					d_chips[chip] = candidates[c];
				}
			}
		}

		// Poll for a FELICA tag
		modulation.nmt = NMT_FELICA;
		modulation.nbr = NBR_424; // FIXME NBR_212 should also be supported
		if ((candidates_count = nfc_initiator_list_passive_targets(d_device, modulation, candidates, MAX_CANDIDATES)) < 0)
			throw new LibLogicalAccessException("FELICA nfc_initiator_list_passive_targets error");

		for (int c = 0; c < candidates_count; c++)
		{
			std::string ctype = getCardTypeFromTarget(candidates[c]);
			if (ctype != "")
			{
				std::shared_ptr<Chip> chip = createChip(ctype);
				if (chip)
				{
					d_chips[chip] = candidates[c];
				}
			}
		}
#endif
	}

#ifndef _WIN64
	std::vector<unsigned char> NFCReaderUnit::getCardSerialNumber(nfc_target target)
	{
		std::vector<unsigned char> csn;
		char tmp[64];
		memset(tmp, 0x00, sizeof(tmp));

		switch (target.nm.nmt)
		{
		case NMT_FELICA:
			for (size_t i = 0; i < 8; i++)
				csn.push_back(target.nti.nfi.abtId[i]);
			break;
		case NMT_ISO14443A:
			for (size_t i = 0; i < target.nti.nai.szUidLen; i++)
				csn.push_back(target.nti.nai.abtUid[i]);
			break;
		case NMT_DEP:
		case NMT_ISO14443B2CT:
		case NMT_ISO14443B2SR:
		case NMT_ISO14443B:
		case NMT_ISO14443BI:
		case NMT_JEWEL:
			// Cannot determine CSN for these types
			break;
		}

		return csn;
	}
#endif

    std::string NFCReaderUnit::getReaderSerialNumber()
    {
        return "";
    }

	std::shared_ptr<NFCReaderCardAdapter> NFCReaderUnit::getDefaultNFCReaderCardAdapter()
	{
		return std::dynamic_pointer_cast<NFCReaderCardAdapter>(getDefaultReaderCardAdapter());
	}

    bool NFCReaderUnit::isConnected()
    {
        return d_chip_connected;
    }

    bool NFCReaderUnit::connectToReader()
    {
<<<<<<< HEAD
        LOG(INFOS) << "Attempting to connect to NFC reader \"" << d_name << "\"";
        if (d_name.empty())
        {
            d_device = nfc_open(getNFCReaderProvider()->getContext(), nullptr);
        }
        else
        {
            d_device = nfc_open(getNFCReaderProvider()->getContext(), d_name.c_str());
        }
=======
#ifndef _WIN64
		d_device = nfc_open(getNFCReaderProvider()->getContext(), d_name.c_str());
>>>>>>> 293127ff
		return (d_device != NULL);
#else
        return false;
#endif
    }

    void NFCReaderUnit::disconnectFromReader()
    {
#ifndef _WIN64
		if (d_device != NULL)
		{
			nfc_close(d_device);
		}
#endif
    }

    void NFCReaderUnit::serialize(boost::property_tree::ptree& parentNode)
    {
		boost::property_tree::ptree node;
		ReaderUnit::serialize(node);
		node.put("Name", d_name);
		parentNode.add_child(getDefaultXmlNodeName(), node);
    }

    void NFCReaderUnit::unSerialize(boost::property_tree::ptree& node)
    {
		d_name = node.get_child("Name").get_value<std::string>();
        ReaderUnit::unSerialize(node);
    }

    std::shared_ptr<NFCReaderProvider> NFCReaderUnit::getNFCReaderProvider() const
    {
        return std::dynamic_pointer_cast<NFCReaderProvider>(getReaderProvider());
    }

	std::shared_ptr<NFCReaderUnit> NFCReaderUnit::createNFCReaderUnit(const std::string& readerName)
	{
		// No dynamic plugin reader instanciation for libnfc as pc/sc for now
		std::shared_ptr<ReaderUnit> reader = std::make_shared<NFCReaderUnit>(readerName);
		return std::dynamic_pointer_cast<NFCReaderUnit>(reader);
	}

}<|MERGE_RESOLUTION|>--- conflicted
+++ resolved
@@ -118,12 +118,8 @@
 			LOG(LogLevel::INFOS) << "Waiting card insertion...";
 		}
 
-<<<<<<< HEAD
-        if (d_device != NULL)
-=======
 #ifndef _WIN64
 		if (d_device != NULL)
->>>>>>> 293127ff
 		{
 			boost::posix_time::ptime currentDate = boost::posix_time::second_clock::local_time();
 			boost::posix_time::ptime maxDate = currentDate + boost::posix_time::milliseconds(maxwait);
@@ -143,21 +139,17 @@
 				}
 			}
 		}
-<<<<<<< HEAD
         else
         {
             THROW_EXCEPTION_WITH_LOG(LibLogicalAccessException,
                                      "No underlying libnfc reader associated with this object.");
         }
-=======
-#endif
->>>>>>> 293127ff
-
+#endif        
         return inserted;
     }
 
     bool NFCReaderUnit::waitRemoval(unsigned int maxwait)
-    {
+    {    
         LOG(DEBUGS) << "Waiting for card removal.";
         bool removed = false;
 
@@ -293,11 +285,7 @@
                 LOG(DEBUGS) << "Target deselected";
 			}
 		}
-<<<<<<< HEAD
-=======
-#endif
-
->>>>>>> 293127ff
+#endif
 		d_chip_connected = false;
     }
 
@@ -490,8 +478,8 @@
 
     bool NFCReaderUnit::connectToReader()
     {
-<<<<<<< HEAD
-        LOG(INFOS) << "Attempting to connect to NFC reader \"" << d_name << "\"";
+#ifndef _WIN64
+       LOG(INFOS) << "Attempting to connect to NFC reader \"" << d_name << "\"";
         if (d_name.empty())
         {
             d_device = nfc_open(getNFCReaderProvider()->getContext(), nullptr);
@@ -500,10 +488,6 @@
         {
             d_device = nfc_open(getNFCReaderProvider()->getContext(), d_name.c_str());
         }
-=======
-#ifndef _WIN64
-		d_device = nfc_open(getNFCReaderProvider()->getContext(), d_name.c_str());
->>>>>>> 293127ff
 		return (d_device != NULL);
 #else
         return false;
